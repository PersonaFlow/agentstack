export type TRunInput = {
  content: string;
  role: string;
  additional_kwargs: {};
  example: boolean;
};

<<<<<<< HEAD
export enum MessageType {
  AI = "ai",
  HUMAN = "human",
}

export type TBotType = "chatbot" | "chat_retrieval" | "agent";

export type TAgentType =
  | "GPT 3.5 Turbo"
  | "GPT 4 Turbo"
  | "GPT 4 (Azure OpenAI)"
  | "Claude 2"
  | "Claude 2 (Amazon Bedrock)"
  | "GEMINI"
  | "Ollama";

export type TConfigurableTool =
  | "Retrieval"
  | "Code interpretor"
  | "DDG Search"
  | "Search (Tavily)"
  | "Search (short answer, Tavily)"
  | "Retrieval"
  | "Arxiv"
  | "PubMed"
  | "Wikipedia";

export type TLLMType =
  | "GPT 3.5 Turbo"
  | "GPT 4"
  | "GPT 4 (Azure OpenAI)"
  | "Claude 2"
  | "Claude 2 (Amazon Bedrock)"
  | "GEMINI"
  | "Mixtral"
  | "Ollama";

=======
>>>>>>> 9b69f68f
export type TConfigurable = {
  type: string | null;
  agent_type?: string | null;
  interrupt_before_action: boolean;
  retrieval_description: string;
  system_message: string;
  tools: string[];
  llm_type: string;
};

export type TConfigType = {
  enum: string[];
};

export type TSchemaField = {
  type: string;
  title: string;
  description: string;
  enum?: string[];
  default?: string;
};

type TConfigurableSchema = {
  properties: {
    [key: string]: TSchemaField;
  };
};

export type TConfigSchema = {
  definitions: {
    [key: string]: TSchemaField | TConfigurableSchema;
  };
};

export type TRunConfig = {
  tags: string[];
  metadata: {};
  callbacks: string[];
  run_name: string;
  max_concurrency: number;
  recursion_limit: number;
  configurable: TConfigurable;
  run_id: string;
};

export type TRunRequest = {
  user_id: string;
  assistant_id: string;
  thread_id: string;
  input: TRunInput[];
  config: TRunConfig;
};

// Not quite right... check when fix bug
export type TRunDetail = {
  loc: (string | number)[];
  msg: string;
  type: string;
};

export type TRunResponse = {
  detail: TRunDetail;
};

export type THistory = {
  id: string;
  thread_id: string;
  user_id: string;
  assistant_id: string;
  content: string;
  type: string;
  additional_kwargs: {};
  example: boolean;
  created_at: string;
  updated_at: string;
};

export type TTitleRequest = {
  thread_id: string;
  history: THistory[];
};

export type TUser = {
  user_id?: string;
  username: string;
  email: string;
  first_name: string;
  last_name: string;
  kwargs: {};
  created_at?: string;
  updated_at?: string;
};

export type TThread = {
  id?: string;
  user_id?: string;
  assistant_id?: string;
  name: string;
  kwargs?: {};
  created_at?: string;
  updated_at?: string;
};

export type TGroupedThreads = {
  Today?: TThread[];
  Yesterday?: TThread[];
  "Past 7 Days"?: TThread[];
  "Past 30 Days"?: TThread[];
  "This Year"?: TThread[];
  "Previous Years"?: TThread[];
};

export type TThreadRequest = {
  assistant_id: string;
  name: string;
  kwargs?: {};
};

export interface TCreateThreadRequest extends TThreadRequest {
  user_id: string;
}

export type TThreadState = {
  values: TMessage[];
  next: string[];
};

export type TMessage = {
  content: string;
  additional_kwargs?: {
    additional_kwargs?: {};
    example?: boolean;
  };
  responsoe_metadata?: {
    finish_reason?: boolean;
  };
  type: string;
  name?: string | null;
  id: string;
  example: boolean;
  tool_calls?: string[];
  invalid_tool_calls?: string[];
};

// export type TMessage = {
//   content: string;
//   thread_id?: string;
//   user_id?: string;
//   assistant_id?: string;
//   content: string;
//   type: string;
//   name?: string | null;
//   tool_calls?: string[];
//   invalid_tool_calls?: string[];
//   additional_kwargs: {};
//   response_metadata?: {};
//   example: boolean;
//   id?: string;
//   created_at?: string;
//   updated_at?: string;
// };

export type TUpdateMessageRequest = {
  assistant_id: string;
  content: string;
  additional_kwargs: {};
};

export interface TAssistant {
  id?: string;
  created_at?: string;
  updated_at?: string;
  user_id?: string;
  name: string;
  config: {
    configurable: TConfigurable;
  };
  kwargs?: {};
  file_ids?: string[];
  public?: boolean;
}

export type TCreateAssistantFileRequest = {
  file_id: string;
};

export type TAssistantFile = {
  file_id: string;
  asssistant_id: string;
};

export type TPurpose = "assistants" | "threads" | "personas";

export type TFile = {
  id: string;
  user_id: string;
  purpose: TPurpose;
  filename: string;
  bytes: number;
  mime_type: string;
  source: string;
  kwargs: {};
  created_at: string;
  updated_at: string;
};

export type TVectorDatabase = {
  type: string;
  config: {
    api_key: string;
    host: string;
  };
};

export type TEncoder = {
  dimensions: number;
  encoder_model: string;
  provider: string;
};

export type TUnstructured = {
  hi_res_model_name: string;
  partition_strategy: string;
  process_tables: boolean;
};

export type TSplitter = {
  max_tokens: number;
  min_tokens: number;
  name: string;
  prefix_summary: boolean;
  prefix_titles: boolean;
  rolling_window_size: number;
};

export type TIngestFileDataRequest = {
  files: string[];
  purpose: TPurpose;
  namespace: string;
  vector_database: TVectorDatabase;
  document_processor: {
    summarize: boolean;
    encoder: TEncoder;
    unstructured: TUnstructured;
    splitter: TSplitter;
  };
  webhook_url: string;
};

export type TQuery = {
  input: string;
  namespace: string;
  context: string;
  index_name: string;
  vector_database: TVectorDatabase;
  encoder: TEncoder;
  enable_rerank: boolean;
  interpreter_mode: boolean;
  exclude_fields: string[];
};

export type TQueryData = {
  id: string;
  document_id: string;
  page_content: string;
  file_id: string;
  namespace: string;
  source: string;
  source_type: string;
  chunk_index: number;
  title: string;
  purpose: TPurpose;
  token_count: number;
  page_number: number;
  metadata: {};
  dense_embedding: number[];
};

export type TQueryResponse = {
  success: boolean;
  data: TQueryData[];
};

export type TUploadFileRequest = {
  file: File;
  purpose: TPurpose;
  user_id: string;
  filename: string;
  kwargs: string;
};

export type TDeleteFileResponse = {
  file_id: string;
  num_of_deleted_chunks?: number;
  num_of_assistants: number;
  assistants: TAssistant[];
};

export type TGetFiles = {
  user_id: string;
  purpose?: string;
};

export type TGenerateTitle = {
  thread_id: string;
  history: THistory[];
};

export type TUpdateThread = {
  assistant_id: string;
  name: string;
  kwargs?: {};
};<|MERGE_RESOLUTION|>--- conflicted
+++ resolved
@@ -5,46 +5,11 @@
   example: boolean;
 };
 
-<<<<<<< HEAD
 export enum MessageType {
   AI = "ai",
   HUMAN = "human",
 }
 
-export type TBotType = "chatbot" | "chat_retrieval" | "agent";
-
-export type TAgentType =
-  | "GPT 3.5 Turbo"
-  | "GPT 4 Turbo"
-  | "GPT 4 (Azure OpenAI)"
-  | "Claude 2"
-  | "Claude 2 (Amazon Bedrock)"
-  | "GEMINI"
-  | "Ollama";
-
-export type TConfigurableTool =
-  | "Retrieval"
-  | "Code interpretor"
-  | "DDG Search"
-  | "Search (Tavily)"
-  | "Search (short answer, Tavily)"
-  | "Retrieval"
-  | "Arxiv"
-  | "PubMed"
-  | "Wikipedia";
-
-export type TLLMType =
-  | "GPT 3.5 Turbo"
-  | "GPT 4"
-  | "GPT 4 (Azure OpenAI)"
-  | "Claude 2"
-  | "Claude 2 (Amazon Bedrock)"
-  | "GEMINI"
-  | "Mixtral"
-  | "Ollama";
-
-=======
->>>>>>> 9b69f68f
 export type TConfigurable = {
   type: string | null;
   agent_type?: string | null;
