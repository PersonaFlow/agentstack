import { Card, CardContent, CardFooter } from "@/components/ui/card";
import { Label } from "@/components/ui/label";
import { Input } from "@/components/ui/input";
import { Button, buttonVariants } from "@/components/ui/button";
import { FileIcon } from "@radix-ui/react-icons";
import {
  Dialog,
  DialogContent,
  DialogDescription,
  DialogFooter,
  DialogHeader,
  DialogTitle,
  DialogTrigger,
} from "@/components/ui/dialog";
import { Plus } from "lucide-react";
import MultiSelect from "@/components/ui/multiselect";
import { useAssistant, useAssistantFiles, useFiles, useIngestFileData, useUploadFile } from "@/data-provider/query-service";
import Spinner from "@/components/ui/spinner";
import { ChangeEvent, useEffect, useMemo, useState } from "react";
import {
  Form,
  FormControl,
  FormField,
  FormItem,
} from "@/components/ui/form";
import { useToast } from "@/components/ui/use-toast";
import { cn } from "@/utils/utils";
import { useSlugRoutes } from "@/hooks/useSlugParams";
import { fileIngestSchema, TFileIngest } from "@/data-provider/types";
import { useForm } from "react-hook-form";
import { zodResolver } from "@hookform/resolvers/zod";
import { z } from "zod";

// TODO
// - Get assistant form default getRandomValues 
// - Get file default values

type TFilesDialog = {
  classNames: string;
  startProgressStream: (arg: TFileIngest) => void;
};

type TOption = {
  label: string;
  value: string;
};

const defaultFormValues: z.infer<typeof fileIngestSchema> = {
  files: [],
  purpose: "assistants",
  namespace: "",
  document_processor: {
    summarize: false,
    encoder: {
      provider: "openai",
      encoder_model: "text-embedding-3-small",
      dimensions: 1536,
      score_threshold: 0.75,
    },
    unstructured: {
      partition_strategy: "auto",
      hi_res_model_name: "detectron2_onnx",
      process_tables: false,
    },
    splitter: {
      name: "semantic",
      min_tokens: 30,
      max_tokens: 280,
      rolling_window_size: 1,
      prefix_titles: true,
      prefix_summary: false,
    },
  },
};

export default function FilesDialog({ classNames, startProgressStream }: TFilesDialog) {
  const { data: fileOptions, isLoading } = useFiles();

  const uploadFile = useUploadFile();

  const { assistantId } = useSlugRoutes();

  const { data: assistantFiles } = useAssistantFiles(assistantId as string);

  const { toast } = useToast();

  const ingestFiles = useIngestFileData();

  const form = useForm<z.infer<typeof fileIngestSchema>>({
    resolver: zodResolver(fileIngestSchema),
    defaultValues: useMemo(() => {
      if (assistantFiles && assistantId) {
        defaultFormValues.namespace = assistantId;
        defaultFormValues.files = assistantFiles.map((file) => file.id);
      }
      return defaultFormValues;
    }, [assistantFiles]),
  });

  const {
    formState: { isDirty },
  } = form;

  const [fileUpload, setFileUpload] = useState<File | null>();
  const [values, setValues] = useState<TOption[]>([]);
  const [open, setOpen] = useState(false);

  //Update form defaultValues
  useEffect(() => {
    if (assistantFiles && assistantId) {
      defaultFormValues.namespace = assistantId;
      defaultFormValues.files = assistantFiles.map((file) => file.id);
      console.log(defaultFormValues);
      form.reset(defaultFormValues);
    }
  }, [assistantFiles, assistantId]);

  // Format files for MultiSelect
  useEffect(() => {
    if (fileOptions) {
      const formattedFileData = fileOptions.map((file) => ({
        label: file.filename,
        value: file.id,
      }));

      setValues(formattedFileData);
    }
  }, [fileOptions]);

  const onSubmit = (values: z.infer<typeof fileIngestSchema>) => {
    console.log("values", values);
    ingestFiles.mutate(values, {
      onSuccess: ({ task_id }) => {
        setOpen(false);
        startProgressStream({ task_id });
      },
    });
  };

  const formattedAssistantFiles = fileOptions?.reduce((files, file) => {
    if (assistantFiles?.some((assistantFile) => assistantFile.id === file.id)) {
      files.push({ label: file.filename, value: file.id });
    }
    return files;
  }, [] as TOption[]);

  const getFilesFromSelections = (selections: TOption[]) =>
    selections.map((selection) => selection.value);

  const handleUpload = () => {
    if (fileUpload) {
      const formData = new FormData();
      formData.append("file", fileUpload);
      formData.append("purpose", "assistants");
      formData.append("user_id", "1234");
      // Note: Filename should be optional! Remove once bug is fixed.
      formData.append("filename", fileUpload.name);
      uploadFile.mutate(formData, {
        onSuccess: () => {
          setFileUpload(null);
          toast({
            variant: "default",
            title: "New file saved.",
          });
        },
        onError: () => {
          toast({
            variant: "destructive",
            title: "Something went wrong while saving file.",
          });
        },
      });
    }
  };

  const handleFileChange = (event: ChangeEvent<HTMLInputElement>) => {
    if (event.target.files) {
      const selectedFiles = Array.from(event.target.files);
      const duplicateFiles = selectedFiles.filter((file) =>
        fileOptions?.some(
          (uploadedFile) =>
            uploadedFile.filename === file.name &&
            uploadedFile.bytes === file.size,
        ),
      );
      if (duplicateFiles.length > 0) {
        return toast({
          variant: "destructive",
          title: "Cannot add duplicate files.",
        });
      }
      setFileUpload(event.target.files[0]);
    }
  };

  if (isLoading) return <Spinner />;

  return (
    <Dialog open={open} onOpenChange={setOpen}>
      <DialogTrigger
        className={cn(
          buttonVariants({ variant: "outline" }),
          "gap-2",
          classNames,
        )}
        type="button"
      >
        <Plus />
        Manage Files
      </DialogTrigger>
      <DialogContent>
        <Form {...form}>
          <form
            onSubmit={form.handleSubmit(onSubmit, (e) => {
              console.log(e);
              console.log(form.getValues());
            })}
          >
            <DialogHeader>
              <DialogTitle className="mb-3 text-slate-300">
                Manage Files
              </DialogTitle>
            </DialogHeader>
            <DialogDescription>
              <FormField
                control={form.control}
                name="files"
                render={({ field }) => {
                  return (
                    <FormItem className="flex flex-col">
                      <FormControl>
                        <MultiSelect
                          values={values}
                          placecholder="Select a file..."
                          defaultValues={formattedAssistantFiles}
                          onValueChange={(selections) => {
                            const files = getFilesFromSelections(selections);
                            console.log(files);
                            field.onChange(files);
                          }}
                        />
                      </FormControl>
                    </FormItem>
                  );
                }}
              />
              <Card className="bg-slate-200">
                <CardContent className="p-6 space-y-4">
                  <div className="border-2 border-dashed border-gray-700 rounded-lg flex flex-col gap-1 p-6 items-center">
                    <FileIcon className="w-12 h-12" />
                    <span className="text-sm font-medium text-gray-500">
                      Drag and drop a file or click to browse
                    </span>
                  </div>
                  <div className="space-y-2 text-sm">
                    <Label>File upload</Label>
                    <Input
                      placeholder="Picture"
                      type="file"
                      accept="image/*, application/pdf"
                      onChange={(event) => {
                        handleFileChange(event);
                      }}
                    />
                  </div>
                </CardContent>
                <CardFooter>
                  <Button
                    variant="default"
                    disabled={!fileUpload}
                    size="lg"
                    type="button"
                    onClick={handleUpload}
                  >
                    Upload file
                  </Button>
                </CardFooter>
              </Card>
            </DialogDescription>
            <Button
              size="lg"
              type="submit"
              className="mt-4 ml-auto"
              disabled={!isDirty}
            >
              Save Files to Assistant
            </Button>
<<<<<<< HEAD
          </form>
        </Form>
      </DialogContent>
=======
          </DialogClose>
        </DialogFooter>
``      </DialogContent>
>>>>>>> 505fea7e
    </Dialog>
  );
}<|MERGE_RESOLUTION|>--- conflicted
+++ resolved
@@ -110,7 +110,6 @@
     if (assistantFiles && assistantId) {
       defaultFormValues.namespace = assistantId;
       defaultFormValues.files = assistantFiles.map((file) => file.id);
-      console.log(defaultFormValues);
       form.reset(defaultFormValues);
     }
   }, [assistantFiles, assistantId]);
@@ -128,7 +127,6 @@
   }, [fileOptions]);
 
   const onSubmit = (values: z.infer<typeof fileIngestSchema>) => {
-    console.log("values", values);
     ingestFiles.mutate(values, {
       onSuccess: ({ task_id }) => {
         setOpen(false);
@@ -211,10 +209,7 @@
       <DialogContent>
         <Form {...form}>
           <form
-            onSubmit={form.handleSubmit(onSubmit, (e) => {
-              console.log(e);
-              console.log(form.getValues());
-            })}
+            onSubmit={form.handleSubmit(onSubmit)}
           >
             <DialogHeader>
               <DialogTitle className="mb-3 text-slate-300">
@@ -235,7 +230,6 @@
                           defaultValues={formattedAssistantFiles}
                           onValueChange={(selections) => {
                             const files = getFilesFromSelections(selections);
-                            console.log(files);
                             field.onChange(files);
                           }}
                         />
@@ -285,15 +279,9 @@
             >
               Save Files to Assistant
             </Button>
-<<<<<<< HEAD
           </form>
         </Form>
       </DialogContent>
-=======
-          </DialogClose>
-        </DialogFooter>
-``      </DialogContent>
->>>>>>> 505fea7e
     </Dialog>
   );
 }